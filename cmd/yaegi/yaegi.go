--- conflicted
+++ resolved
@@ -79,20 +79,10 @@
 	os.Args = os.Args[1:]
 	flag.CommandLine = flag.NewFlagSet(os.Args[0], flag.ExitOnError)
 
-<<<<<<< HEAD
 	b, err := ioutil.ReadFile(args[0])
 	if err != nil {
 		log.Fatal("Could not read file: ", args[0])
 	}
-=======
-		i.Name = args[0]
-		if _, err := i.Eval(s); err != nil {
-			fmt.Println(err)
-			if p, ok := err.(interp.Panic); ok {
-				fmt.Println(string(p.Stack))
-			}
-		}
->>>>>>> 3548c874
 
 	s := string(b)
 	if s[:2] == "#!" {
@@ -103,6 +93,9 @@
 	i.Name = args[0]
 	if _, err := i.Eval(s); err != nil {
 		fmt.Println(err)
+		if p, ok := err.(interp.Panic); ok {
+			fmt.Println(string(p.Stack))
+		}
 	}
 
 	if interactive {
